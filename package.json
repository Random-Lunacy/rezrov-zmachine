--- conflicted
+++ resolved
@@ -35,13 +35,8 @@
     "@types/glob": "^8.1.0",
     "@types/seedrandom": "^3.0.8",
     "@typescript-eslint/eslint-plugin": "^8.32.0",
-<<<<<<< HEAD
-    "@typescript-eslint/parser": "^8.31.1",
-    "@vitest/coverage-v8": "^3.1.4",
-=======
     "@typescript-eslint/parser": "^8.33.0",
     "@vitest/coverage-v8": "^3.2.2",
->>>>>>> be768106
     "@vitest/ui": "^3.1.1",
     "eslint": "^9.28.0",
     "eslint-config-prettier": "^10.1.5",
