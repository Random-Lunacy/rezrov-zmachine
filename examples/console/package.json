{
  "name": "rezrov-zmachine-console-example",
  "version": "1.0.0",
  "private": true,
  "description": "Basic Z-Machine console example using stdio",
  "main": "index.ts",
  "scripts": {
    "start": "tsx index.ts",
    "dev": "tsx watch index.ts",
    "build": "tsc",
    "build:watch": "tsc --watch",
    "clean": "rm -rf dist",
    "prebuild": "npm run clean"
  },
  "dependencies": {
    "chalk": "^5.6.2",
    "nopt": "^8.1.0",
    "readline-sync": "^1.4.10"
  },
  "devDependencies": {
<<<<<<< HEAD
    "@types/node": "^24.3.0",
    "@types/nopt": "^3.0.32",
    "@types/readline-sync": "^1.4.4",
    "tsx": "^4.20.5",
    "typescript": "^5.9.2"
=======
    "@types/node": "^24.6.1",
    "@types/readline-sync": "^1.4.4",
    "tsx": "^4.20.6"
>>>>>>> 68942e53
  }
}<|MERGE_RESOLUTION|>--- conflicted
+++ resolved
@@ -18,16 +18,8 @@
     "readline-sync": "^1.4.10"
   },
   "devDependencies": {
-<<<<<<< HEAD
-    "@types/node": "^24.3.0",
-    "@types/nopt": "^3.0.32",
-    "@types/readline-sync": "^1.4.4",
-    "tsx": "^4.20.5",
-    "typescript": "^5.9.2"
-=======
     "@types/node": "^24.6.1",
     "@types/readline-sync": "^1.4.4",
     "tsx": "^4.20.6"
->>>>>>> 68942e53
   }
 }